--- conflicted
+++ resolved
@@ -68,7 +68,6 @@
 
     yield interaction.build_response()
 
-<<<<<<< HEAD
 
 async def handle_autocomplete(interaction: hikari.AutocompleteInteraction):
     # Iterate through commands and find the autocomplete function that corresponds to the slash cmd option name.
@@ -88,17 +87,6 @@
 
             return await autocomplete_fn(interaction)
 
-=======
->>>>>>> f00d782e
-
-async def handle_component(interaction: hikari.ComponentInteraction):
-    custom_id = interaction.custom_id
-
-    # iterate through commands and find the custom_id mapped function
-    for command in slash_commands.values():
-        for accepted_custom_id, custom_id_fn in command.accepted_custom_ids.items():
-            if custom_id.startswith(accepted_custom_id):
-                return await custom_id_fn(interaction)
 
 
 def new_command(command: Any, **kwargs):
